import asyncio
from unittest.mock import AsyncMock, MagicMock, patch

import pytest

import tunacode.cli.repl as repl_mod


@pytest.mark.asyncio
@pytest.mark.parametrize(
    "inputs,expected_process_calls",
    [
        (["", "   ", "exit"], 1),  # Current behavior: empty is skipped but whitespace is processed
        (["hello", "exit"], 1),  # One valid input
        (["", "foo", "   ", "bar", "exit"], 3),  # Current behavior: whitespace counts as input
    ],
)
async def test_repl_input_validation(inputs, expected_process_calls):
    """Test that REPL ignores empty/whitespace and processes valid input."""

    state_manager = MagicMock()
    state_manager.session.current_model = "gpt-test"
    state_manager.session.input_sessions = {}
    state_manager.session.show_thoughts = False
    state_manager.session.user_config = {"context_window_size": 100000}
    state_manager.session.max_tokens = 100000
    state_manager.session.total_tokens = 0
    state_manager.session.update_token_count = MagicMock()
    state_manager.session._startup_shown = True
    state_manager.session.current_task = None
    state_manager.session.spinner = None
    state_manager.session.session_total_usage = {
        "prompt_tokens": 0,
        "completion_tokens": 0,
        "cost": 0.0,
    }
    state_manager.session.last_call_usage = {
        "prompt_tokens": 0,
        "completion_tokens": 0,
        "cost": 0.0,
    }

    # Patch UI and agent
    with (
        patch.object(repl_mod.ui, "muted", new=AsyncMock()),
        patch.object(repl_mod.ui, "success", new=AsyncMock()),
        patch.object(repl_mod.ui, "line", new=AsyncMock()),
        patch.object(repl_mod.agent, "get_or_create_agent") as get_agent,
        patch.object(repl_mod.ui, "info", new=AsyncMock()),
        patch.object(repl_mod.ui, "warning", new=AsyncMock()),
    ):
        agent_instance = MagicMock()
        mcp_context = AsyncMock()
        mcp_context.__aenter__ = AsyncMock(return_value=None)
        mcp_context.__aexit__ = AsyncMock(return_value=None)
        agent_instance.run_mcp_servers = MagicMock(return_value=mcp_context)
        get_agent.return_value = agent_instance

        # Track which input we're on
        input_index = [0]

        # Simulate multiline_input yielding from the inputs list
        async def fake_multiline_input(*a, **kw):
            if input_index[0] < len(inputs):
                val = inputs[input_index[0]]
                input_index[0] += 1
                # Give time for background tasks to complete
                await asyncio.sleep(0.01)
                return val
            else:
                raise Exception("No more inputs")

        # Mock process_request to prevent actual processing
        async def mock_process_request(text, state_manager, *args, **kwargs):
            try:
                await asyncio.sleep(0)  # Yield to event loop
            finally:
                # Mimic the real process_request clearing current_task
                state_manager.session.current_task = None

        with (
            patch.object(repl_mod.ui, "multiline_input", new=fake_multiline_input),
            patch("tunacode.cli.repl.get_app") as get_app,
<<<<<<< HEAD
            patch("tunacode.cli.repl.process_request", new=AsyncMock()),
        ):
            # Mock background task creation
            # Use AsyncMock to properly handle the coroutine passed to create_background_task
            def mock_create_background_task(coro):
                # Create a task that properly handles the coroutine to avoid RuntimeWarning
                task = asyncio.create_task(coro)
                return task
=======
            patch.object(repl_mod, "process_request", new=mock_process_request),
        ):
            # Mock background task creation to properly handle coroutines
            def mock_create_background_task(coro):
                # Create and return a task from the coroutine
                return asyncio.create_task(coro)
>>>>>>> 1e44d265

            get_app.return_value.create_background_task = MagicMock(
                side_effect=mock_create_background_task
            )

            await repl_mod.repl(state_manager)

            # Only non-empty, non-whitespace lines should trigger background task
            assert get_app.return_value.create_background_task.call_count == expected_process_calls<|MERGE_RESOLUTION|>--- conflicted
+++ resolved
@@ -81,7 +81,6 @@
         with (
             patch.object(repl_mod.ui, "multiline_input", new=fake_multiline_input),
             patch("tunacode.cli.repl.get_app") as get_app,
-<<<<<<< HEAD
             patch("tunacode.cli.repl.process_request", new=AsyncMock()),
         ):
             # Mock background task creation
@@ -90,14 +89,7 @@
                 # Create a task that properly handles the coroutine to avoid RuntimeWarning
                 task = asyncio.create_task(coro)
                 return task
-=======
-            patch.object(repl_mod, "process_request", new=mock_process_request),
-        ):
-            # Mock background task creation to properly handle coroutines
-            def mock_create_background_task(coro):
-                # Create and return a task from the coroutine
-                return asyncio.create_task(coro)
->>>>>>> 1e44d265
+
 
             get_app.return_value.create_background_task = MagicMock(
                 side_effect=mock_create_background_task
