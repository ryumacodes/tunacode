--- conflicted
+++ resolved
@@ -9,14 +9,9 @@
 # Import and re-export all functions from specialized modules
 from .input import formatted_text, input, multiline_input
 from .keybindings import create_key_bindings
-<<<<<<< HEAD
-from .output import (banner, clear, info, line, muted, print, show_update_message, spinner, success,
-                     sync_print, update_available, usage, version, warning)
-=======
 from .output import (banner, clear, info, line, muted, print, spinner, success, sync_print,
                      update_available, usage, version, warning)
 # Patch banner to use sync fast version
->>>>>>> 628ccca2
 from .panels import (agent, dump_messages, error, help, models, panel, sync_panel,
                      sync_tool_confirm, tool_confirm)
 from .prompt_manager import PromptConfig, PromptManager
@@ -52,7 +47,6 @@
     "line",
     "muted",
     "print",
-    "show_update_message",
     "spinner",
     "success",
     "sync_print",
