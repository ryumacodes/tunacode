--- conflicted
+++ resolved
@@ -5,10 +5,6 @@
 import asyncio
 import os
 import time
-<<<<<<< HEAD
-from dataclasses import dataclass
-=======
->>>>>>> c8c57d67
 from datetime import UTC, datetime
 
 from rich.markdown import Markdown
@@ -30,10 +26,7 @@
 )
 from tunacode.core.agents.main import process_request
 from tunacode.indexing import CodeIndex
-<<<<<<< HEAD
 from tunacode.indexing.constants import QUICK_INDEX_THRESHOLD
-=======
->>>>>>> c8c57d67
 from tunacode.types import (
     ModelName,
     StateManager,
@@ -50,10 +43,6 @@
 from tunacode.ui.renderers.panels import tool_panel_smart
 from tunacode.ui.repl_support import (
     PendingConfirmationState,
-    build_textual_tool_callback,
-    build_tool_progress_callback,
-    build_tool_result_callback,
-    build_tool_start_callback,
     format_user_message,
 )
 from tunacode.ui.shell_runner import ShellRunner
@@ -552,13 +541,4 @@
         if response is not None:
             self.pending_confirmation.future.set_result(response)
             self.pending_confirmation = None
-<<<<<<< HEAD
-            event.stop()
-
-
-async def run_textual_repl(state_manager: StateManager, show_setup: bool = False) -> None:
-    app = TextualReplApp(state_manager=state_manager, show_setup=show_setup)
-    await app.run_async()
-=======
-            event.stop()
->>>>>>> c8c57d67
+            event.stop()